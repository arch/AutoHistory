--- conflicted
+++ resolved
@@ -21,19 +21,13 @@
             {
                 b.Property(c => c.RowId).IsRequired().HasMaxLength(50);
                 b.Property(c => c.TableName).IsRequired().HasMaxLength(128);
-<<<<<<< HEAD
                 b.Property(c => c.EntityName).IsRequired().HasMaxLength(128);
-                //b.Property(c => c.Changed).HasMaxLength(2048);
-=======
-
                 var max = changedMaxLength ?? DefaultChangedMaxLength;
                 if (max <= 0)
                 {
                     max = DefaultChangedMaxLength;
                 }
                 b.Property(c => c.Changed).HasMaxLength(max);
-
->>>>>>> e8a00f70
                 // This MSSQL only
                 //b.Property(c => c.Created).HasDefaultValueSql("getdate()");
             });
