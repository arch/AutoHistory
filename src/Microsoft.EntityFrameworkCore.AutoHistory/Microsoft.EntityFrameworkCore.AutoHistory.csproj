--- conflicted
+++ resolved
@@ -18,12 +18,8 @@
   <ItemGroup>
     <PackageReference Include="AutoMapper" Version="6.1.1" />
     <PackageReference Include="Newtonsoft.Json" Version="10.0.3" />
-<<<<<<< HEAD
     <PackageReference Include="Microsoft.EntityFrameworkCore" Version="2.0.0" />
     <PackageReference Include="Microsoft.EntityFrameworkCore.Relational" Version="2.0.0" />
     <PackageReference Include="Microsoft.EntityFrameworkCore.Design" Version="2.0.0" />
-=======
-    <PackageReference Include="Microsoft.EntityFrameworkCore.Relational" Version="2.0.1" />
->>>>>>> 4af97048
   </ItemGroup>
 </Project>